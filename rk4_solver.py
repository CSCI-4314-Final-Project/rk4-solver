import numpy as np
import pandas as pd
import matplotlib as plt
import scipy.special as sp

<<<<<<< HEAD
def tumor_cell_population_function(r,T,b,a,E,g, K_t,M):
=======
def tumor_cell_population_function(T,E,M):
>>>>>>> f3fa0c95
    """
    Creates a differential equation to model a tumor cell population over time
    
    Parameters: 
    ----------
    r : float
        rate of tumor growth
    T : float
        number of tumor cells for time t
    b : float
        capacity of the tumor cell
    a : float
        paramter of cancer cleanup
    E : float
        number of effector cells at time t
    g : float
        half-saturation for cancer cleanup
    K_t : float
        rate of tumor cell death by chemotherapy drug
    M : float
        concentration of chemotherapy drug at time t
<<<<<<< HEAD
    Returns: TODO
=======
    Returns: 
>>>>>>> f3fa0c95
    -------
    float
        change in tumor cells after one timestep
    """
<<<<<<< HEAD
    dT = r*T*(1-(b*T))-a*((E*T)/(T+g))-(K_t*M*T)
    return dT

def effector_cell_population_function(s,mu,E,p,h,T,m,M,K_e):
=======
    r = 4.31 * 10**(-3)
    b = 10**(-9)
    a = 3.41 * 10**(-10)
    g = 10**5
    K_t = 1 # not sure what this is yet
    dT = r*T*(1-(b*T))-a*((E*T)/(T+g))-(K_t*M*T)
    return dT

def effector_cell_population_function(T,E,M):
>>>>>>> f3fa0c95
    """
    Creates a differential equation to model an effector cell population over time
    
    Parameters: 
    ----------
    s : float
        Growth rate of normal / effector cells
    mu : float
        Rate of natural demise of effector cells
    E : int
        Number of effector cells at time t
    p : float
        degree of recruitment of maximum immune-effector cells
    h : int
        steepness coefficient of the recruitment curve of effectorimmune cells 
    T : int
        Number of tumor cells at time t
    m : float
        degree of inactivation of effector cells by tumor cells
    M : int
        concentration fo chemotherapy drug
    K_e : float
        rate at which chemotherapy drugs kill effector cells
<<<<<<< HEAD
=======
    Returns: 
    -------
    float
        The change in efffector cells after one timestep
    """
    s = 1.2 * 10**4
    mu = 4.12 * 10**(-2)
    p = 0.015
    h = 20.2
    m = 2 * 10**(-11)
    K_e = 1 # not sure what this is yet
    dE = s-(mu*E) + p*((E*T)/(h+T)) - (m*E*T) - (K_e*M*E)
    return dE
>>>>>>> f3fa0c95

def chemotherapy_drug_concentration_function(M):
    """
    Creates a differential equation to model the concentration of chemotherapy drug over time
    
    Parameters: 
    ----------
    gamma : float
        rate of decrease in concentration of chemotherapy drug
    M : int
        concentration fo chemotherapy drug
    V_m : float
        outside addition of drug, in the litterature, this is a function, not sure how it is a function of time. 
    Returns: 
    -------
    float
<<<<<<< HEAD
        The change in efffector cells after one timestep
    """
    dE = s-(mu*E) + p*((E*T)/(h+t)) - (m*E*T) - (K_e*M*E)
    return dE

def chemotherapy_drug_concentration_function(gamma,M,V_m):
    """
    Creates a differential equation to model the concentration of chemotherapy drug over time
    
    Parameters: TODO
    ----------
    gamma : float
        rate of decrease in concentration of chemotherapy drug
    M : int
        concentration fo chemotherapy drug
    V_m : float
        outside addition of drug, in the litterature, this is a function, not sure how it is a function of time. 
    Returns: TODO
    -------
    float
        The change in chemotherapy drug concentration
    """
    dM = -gamma*M+V_m
    return dM

def timeAxis(start, end, stepNumber): # Helps with defining time access for numerical simulations. Will add docstring later
    step_size = (end-start) / stepNumber
    return [start + i * step_size for i in range(stepNumber)]

def newton_raphson(function, derivative, initial_guess, t, initial_y, step_size, error):
    """
    Solves a (set of) differential equations through the Newton-Raphson (Newton's) method. Simple method for root finding
    
    Parameters:
    ----------
    function : func
        Function definition for which we are numerically solving
    derivative : func
        Derivative of function input
    initial_guess : float
        Initial guess for root
    t : int
        timestep
    initial_y: float
        Initial y value
    step_size: int
        Step size to determine how far we are looking for root
    error: float
        Newton's method requires a tolerance for how close the root is to predicted
    
    Returns:
    -------
    float
        Approximation of root of derivative given starting x and y values.
    """
    guess = initial_guess - (initial_guess - function(t, initial_guess) * step_size - initial_y) / (1 + derivative(t, initial_guess) * step_size) 
    print(guess) 
    if np.abs((guess - initial_guess) / initial_guess) < error:
        return guess
    else:
        newton_raphson(function, derivative, guess, t, initial_y, step_size, error)

def newton_raphson2DY(function, derivative, initial_x, initial_y, t, inity, step_size, error):
    """
    Solves a (set of) differential equations through the Newton-Raphson (Newton's) method. Simple method for root finding
    
    Parameters:
    ----------
    function : func
        Function definition for which we are numerically solving
    derivative : func
        Derivative of function input
    initial_guess : float
        Initial guess for root
    initial_x: float
        Initial y value
    initial_y: float
        Initial y value
    t : int
        timestep
    step_size: int
        Step size to determine how far we are looking for root
    error: float
        Newton's method requires a tolerance for how close the root is to predicted
    
    Returns:
    -------
    float
        Approximation of root of derivative given starting x and y values.
    """
    guess = initial_y - (initial_y - function(t, initial_y, initial_x) * step_size - inity) / (1 + derivative(t, initial_y, initial_x) * step_size) # Derivative with respect to y instead of x
    print(guess) 
    if np.abs((guess - initial_y) / initial_y) < error:
        return guess
    else:
        newton_raphson2DY(function, derivative, initial_x, guess, t, inity, step_size, error)

def newton_raphson2DX(function, derivate, initial_x, initial_y, t, inity, step_size, error):
    """
    Solves a (set of) differential equations through the Newton-Raphson (Newton's) method. Simple method for root finding
    
    Parameters:
    ----------
    function : func
        Function definition for which we are numerically solving
    derivative : func
        Derivative of function input
    initial_guess : float
        Initial guess for root
    initial_x: float
        Initial y value
    initial_y: float
        Initial y value
    t : int
        timestep
    step_size: int
        Step size to determine how far we are looking for root
    error: float
        Newton's method requires a tolerance for how close the root is to predicted
    
    Returns:
    -------
    float
        Approximation of root of derivative given starting x and y values.
    """
    guess = initial_y - (initial_y - function(t, initial_x, initial_y) * step_size - inity) / (1 + derivate(t, initial_x, initial_y) * step_size) # Derivative with respect to x
    print(guess)
    if np.abs((guess - initial_y) / initial_y) < error:
        return guess
    else:
        newton_raphson2DX(function, derivate, initial_x, guess, t, inity, step_size, error) 
=======
        The change in chemotherapy drug concentration
    """
    gamma = 0.9
    V_m = 1 # not sure what this is yet
    dM = -gamma*M+V_m
    return dM
>>>>>>> f3fa0c95

def rk4(x_start, x_finish, init_condition, num_steps, function):
    """
    Solves a (set of) differential equations through the Runge-Kutta (RK4) method
    
    Parameters:
    ----------
    start : float
        Starting point of the numerical sim
    finish : float
        End point of the numerical sim
    num_steps : int
        Number of steps to take
    init_condition : float
        Initial condition for the IVP of the ODE
    function : func
        Function definition for which we are numerically solving

    Returns:
    -------
    int
        Approximation w to function (y) at the (num_steps + 1) value of x.
    """
    step_size = abs(x_finish - x_start) / num_steps # Defines the step size to take when solving rk4 numerically
    x = [x_start] # Store x values as we compute them, with x_start being first
    y = [init_condition] # Store y values as we compute them, with init_condition being first

    for i in range(num_steps): # Loop through the number of steps to approximate solution
        # https://mathworld.wolfram.com/Runge-KuttaMethod.html
        k1 = step_size * function(x[i], y[i])
        k2 = step_size * function(x[i] + (step_size / 2), y[i] + (k1 / 2))
        k3 = step_size * function(x[i] + (step_size / 2), y[i] + (k2 / 2))
        k4 = step_size * function(x[i], y[i] + k3)

        x.append(x_start + (i + 1) * step_size) # Store new computed x
        y.append(y[i] + (k1 + (2 * k2) + (2 * k3) + k4) / 6) # Store new computed y
    
    return (x, y) # Return final (x, y) lists

if __name__ == "__main__":
    print("hello")<|MERGE_RESOLUTION|>--- conflicted
+++ resolved
@@ -3,11 +3,8 @@
 import matplotlib as plt
 import scipy.special as sp
 
-<<<<<<< HEAD
-def tumor_cell_population_function(r,T,b,a,E,g, K_t,M):
-=======
+
 def tumor_cell_population_function(T,E,M):
->>>>>>> f3fa0c95
     """
     Creates a differential equation to model a tumor cell population over time
     
@@ -29,21 +26,11 @@
         rate of tumor cell death by chemotherapy drug
     M : float
         concentration of chemotherapy drug at time t
-<<<<<<< HEAD
-    Returns: TODO
-=======
     Returns: 
->>>>>>> f3fa0c95
     -------
     float
         change in tumor cells after one timestep
     """
-<<<<<<< HEAD
-    dT = r*T*(1-(b*T))-a*((E*T)/(T+g))-(K_t*M*T)
-    return dT
-
-def effector_cell_population_function(s,mu,E,p,h,T,m,M,K_e):
-=======
     r = 4.31 * 10**(-3)
     b = 10**(-9)
     a = 3.41 * 10**(-10)
@@ -53,7 +40,6 @@
     return dT
 
 def effector_cell_population_function(T,E,M):
->>>>>>> f3fa0c95
     """
     Creates a differential equation to model an effector cell population over time
     
@@ -77,8 +63,6 @@
         concentration fo chemotherapy drug
     K_e : float
         rate at which chemotherapy drugs kill effector cells
-<<<<<<< HEAD
-=======
     Returns: 
     -------
     float
@@ -92,7 +76,6 @@
     K_e = 1 # not sure what this is yet
     dE = s-(mu*E) + p*((E*T)/(h+T)) - (m*E*T) - (K_e*M*E)
     return dE
->>>>>>> f3fa0c95
 
 def chemotherapy_drug_concentration_function(M):
     """
@@ -109,146 +92,12 @@
     Returns: 
     -------
     float
-<<<<<<< HEAD
-        The change in efffector cells after one timestep
-    """
-    dE = s-(mu*E) + p*((E*T)/(h+t)) - (m*E*T) - (K_e*M*E)
-    return dE
-
-def chemotherapy_drug_concentration_function(gamma,M,V_m):
-    """
-    Creates a differential equation to model the concentration of chemotherapy drug over time
-    
-    Parameters: TODO
-    ----------
-    gamma : float
-        rate of decrease in concentration of chemotherapy drug
-    M : int
-        concentration fo chemotherapy drug
-    V_m : float
-        outside addition of drug, in the litterature, this is a function, not sure how it is a function of time. 
-    Returns: TODO
-    -------
-    float
-        The change in chemotherapy drug concentration
-    """
-    dM = -gamma*M+V_m
-    return dM
-
-def timeAxis(start, end, stepNumber): # Helps with defining time access for numerical simulations. Will add docstring later
-    step_size = (end-start) / stepNumber
-    return [start + i * step_size for i in range(stepNumber)]
-
-def newton_raphson(function, derivative, initial_guess, t, initial_y, step_size, error):
-    """
-    Solves a (set of) differential equations through the Newton-Raphson (Newton's) method. Simple method for root finding
-    
-    Parameters:
-    ----------
-    function : func
-        Function definition for which we are numerically solving
-    derivative : func
-        Derivative of function input
-    initial_guess : float
-        Initial guess for root
-    t : int
-        timestep
-    initial_y: float
-        Initial y value
-    step_size: int
-        Step size to determine how far we are looking for root
-    error: float
-        Newton's method requires a tolerance for how close the root is to predicted
-    
-    Returns:
-    -------
-    float
-        Approximation of root of derivative given starting x and y values.
-    """
-    guess = initial_guess - (initial_guess - function(t, initial_guess) * step_size - initial_y) / (1 + derivative(t, initial_guess) * step_size) 
-    print(guess) 
-    if np.abs((guess - initial_guess) / initial_guess) < error:
-        return guess
-    else:
-        newton_raphson(function, derivative, guess, t, initial_y, step_size, error)
-
-def newton_raphson2DY(function, derivative, initial_x, initial_y, t, inity, step_size, error):
-    """
-    Solves a (set of) differential equations through the Newton-Raphson (Newton's) method. Simple method for root finding
-    
-    Parameters:
-    ----------
-    function : func
-        Function definition for which we are numerically solving
-    derivative : func
-        Derivative of function input
-    initial_guess : float
-        Initial guess for root
-    initial_x: float
-        Initial y value
-    initial_y: float
-        Initial y value
-    t : int
-        timestep
-    step_size: int
-        Step size to determine how far we are looking for root
-    error: float
-        Newton's method requires a tolerance for how close the root is to predicted
-    
-    Returns:
-    -------
-    float
-        Approximation of root of derivative given starting x and y values.
-    """
-    guess = initial_y - (initial_y - function(t, initial_y, initial_x) * step_size - inity) / (1 + derivative(t, initial_y, initial_x) * step_size) # Derivative with respect to y instead of x
-    print(guess) 
-    if np.abs((guess - initial_y) / initial_y) < error:
-        return guess
-    else:
-        newton_raphson2DY(function, derivative, initial_x, guess, t, inity, step_size, error)
-
-def newton_raphson2DX(function, derivate, initial_x, initial_y, t, inity, step_size, error):
-    """
-    Solves a (set of) differential equations through the Newton-Raphson (Newton's) method. Simple method for root finding
-    
-    Parameters:
-    ----------
-    function : func
-        Function definition for which we are numerically solving
-    derivative : func
-        Derivative of function input
-    initial_guess : float
-        Initial guess for root
-    initial_x: float
-        Initial y value
-    initial_y: float
-        Initial y value
-    t : int
-        timestep
-    step_size: int
-        Step size to determine how far we are looking for root
-    error: float
-        Newton's method requires a tolerance for how close the root is to predicted
-    
-    Returns:
-    -------
-    float
-        Approximation of root of derivative given starting x and y values.
-    """
-    guess = initial_y - (initial_y - function(t, initial_x, initial_y) * step_size - inity) / (1 + derivate(t, initial_x, initial_y) * step_size) # Derivative with respect to x
-    print(guess)
-    if np.abs((guess - initial_y) / initial_y) < error:
-        return guess
-    else:
-        newton_raphson2DX(function, derivate, initial_x, guess, t, inity, step_size, error) 
-=======
         The change in chemotherapy drug concentration
     """
     gamma = 0.9
     V_m = 1 # not sure what this is yet
     dM = -gamma*M+V_m
     return dM
->>>>>>> f3fa0c95
 
 def rk4(x_start, x_finish, init_condition, num_steps, function):
     """
